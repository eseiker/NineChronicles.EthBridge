# The endpoint of GraphQL API to access Nine Chronicles network.
# Its hostname and port should match with HTTP_ROOT_API_ENDPOINT's hostname and port.
GRAPHQL_API_ENDPOINT="http://localhost:23061/graphql"

# Comma-separated headlesses to stage transactions. For chain data provider, please use `GRAPHQL_API_ENDPOINT` environment variable.
STAGE_HEADLESSES="http://localhost:23061/graphql,http://localhost:23062/graphql"

# The Sentry DSN url to enable Sentry.
# If you don't want to use Sentry, remove this envirionment variable.
SENTRY_DSN="https://examplePublicKey@o0.ingest.sentry.io/0"

# The address of the contract. 
WNCG_CONTRACT_ADDRESS="0x2395900038eEf1814161A76621912B3599D7d242"

# The path to store intermediate state of monitoring.
MONITOR_STATE_STORE_PATH="/data/bridge.db"

# The path to store exchange histories.
EXCHANGE_HISTORY_STORE_PATH="/data/exchange_histories.db"

# The maximum NCG
MAXIMUM_NCG="100000"

# The minimum NCG to exchange
MINIMUM_NCG="100"

# The url of Libplanet Explorer.
# See also https://github.com/planetarium/libplanet-explorer
# See also https://github.com/planetarium/libplanet-explorer-frontend
# See also https://explorer.libplanet.io/
EXPLORER_ROOT_URL="https://explorer.libplanet.io/9c-internal/"

# The url of Etherscan.
# For instance, https://ropsten.etherscan.io/, https://etherscan.io/
ETHERSCAN_ROOT_URL="https://ropsten.etherscan.io/"

# The provider's url to interact with Ethereum. You can usually use Infura for it.
# This provider will determine the network to use calling 'net_version' in `KmsProvider`.
# If you use https://mainnet.infura.io/v3/..., it will work on mainnet.
# And, if you use https://ropsten.infura.io/v3/..., it will work on ropsten.
# You can see:
# - https://github.com/odanado/aws-kms-provider/blob/89611ba70fed360a01f2ef6b5b3a03d7e97b01f8/src/provider.ts#L175-L188
# - https://github.com/odanado/aws-kms-provider/blob/89611ba70fed360a01f2ef6b5b3a03d7e97b01f8/src/ethereum.ts#L17-L24
# - https://eth.wiki/json-rpc/API#net_version
KMS_PROVIDER_URL=

# TODO: it should be documented.
KMS_PROVIDER_KEY_ID=
KMS_PROVIDER_ENDPOINT=
KMS_PROVIDER_REGION=
KMS_PROVIDER_AWS_ACCESSKEY=
KMS_PROVIDER_AWS_SECRETKEY=

# A base64 encoded public key provided from KMS used by you.
KMS_PROVIDER_PUBLIC_KEY=

# NCG minter's address. See gold currency state in your network's genesis block.
NCG_MINTER="0x47d082a115c63e7b58b1532d20e631538eafadde"

# A priority fee per gas based on EIP-1559. It should be float-typed value and the unit is 'gwei'. For example 1, 2
PRIORITY_FEE=

<<<<<<< HEAD
# The credentials for Open Search.
OPENSEARCH_ENDPOINT=
OPENSEARCH_AUTH=
=======
# A ratio for gas tip. If the value is 0.1 and the Ethereum transaction gas price is 300 gwei,
# it will use 330 gwei as gas price.
GAS_TIP_RATIO="0.1"

# The maximum of gas price. Even if the network gas price is 400 and the MAX_GAS_PRICE is 300,
# it will use 300 as gas price.
MAX_GAS_PRICE="300"

# PagerDuty routing key to notify bridge error.
PAGERDUTY_ROUTING_KEY="..."
>>>>>>> b71545f4
<|MERGE_RESOLUTION|>--- conflicted
+++ resolved
@@ -60,11 +60,6 @@
 # A priority fee per gas based on EIP-1559. It should be float-typed value and the unit is 'gwei'. For example 1, 2
 PRIORITY_FEE=
 
-<<<<<<< HEAD
-# The credentials for Open Search.
-OPENSEARCH_ENDPOINT=
-OPENSEARCH_AUTH=
-=======
 # A ratio for gas tip. If the value is 0.1 and the Ethereum transaction gas price is 300 gwei,
 # it will use 330 gwei as gas price.
 GAS_TIP_RATIO="0.1"
@@ -75,4 +70,7 @@
 
 # PagerDuty routing key to notify bridge error.
 PAGERDUTY_ROUTING_KEY="..."
->>>>>>> b71545f4
+
+# The credentials for Open Search.
+OPENSEARCH_ENDPOINT=
+OPENSEARCH_AUTH=